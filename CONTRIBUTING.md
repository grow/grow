# Contributing to Grow

## Development

Set up a development environment:

```
git clone git@github.com:grow/grow.git
make develop
```

Once your development environment is set up, run Grow:

```bash
pipenv shell
pip install --editable .
grow
```

Then run tests:

```bash
make test
```

We try to set everything up for you automatically (including a `virtualenv`) in
the `make` commands, but if you are using Linux and something is not working,
you might try:

```bash
make develop-linux
make test
```

<<<<<<< HEAD
## Development without pipenv

If you are using standard virtual environments or a different virtual environment manager (like pyenv) you can follow this instructions.

### Install libyaml

```bash
# On Mac with Homebrew (https://brew.sh/).
brew install libyaml

# On Ubuntu.
sudo apt install libyaml-dev
```

### Create the virtualenv and activate it

Follow the instructions of your virtual environment manager.

### Create requirements

You can create the file `requirements.txt` with

```bash
cat Pipfile | grep '[=<>]=' | sed -e s," = ",, -e s,\",,g > requirements.txt
```

then install the requirements with

```bash
pip install -r requirements.txt
=======
## Testing with pytest

You can test Grow using [pytest](https://docs.pytest.org/en/latest/) which is compatible with the library `Unittest`. Install pytest and [pytest-cov](https://pytest-cov.readthedocs.io/en/latest/) with

```bash
pip install pytest pytest-cov
```

then run

```bash
pytest -svv --cov=grow
>>>>>>> 740da392
```

## Commit messages

[Release Please](https://github.com/googleapis/release-please) is used to
automatically create changelogs, releases, and versions.

- Commit messages must follow the [Conventional
  Commit](https://www.conventionalcommits.org/en/v1.0.0/) specification
- Follow the [Angular
  convention](https://github.com/angular/angular/blob/22b96b9/CONTRIBUTING.md#type)
  to see all commit types

## Docker

- Run `pipenv run ./docker_push.sh` to update docker images.<|MERGE_RESOLUTION|>--- conflicted
+++ resolved
@@ -32,7 +32,6 @@
 make test
 ```
 
-<<<<<<< HEAD
 ## Development without pipenv
 
 If you are using standard virtual environments or a different virtual environment manager (like pyenv) you can follow this instructions.
@@ -63,7 +62,8 @@
 
 ```bash
 pip install -r requirements.txt
-=======
+```
+
 ## Testing with pytest
 
 You can test Grow using [pytest](https://docs.pytest.org/en/latest/) which is compatible with the library `Unittest`. Install pytest and [pytest-cov](https://pytest-cov.readthedocs.io/en/latest/) with
@@ -76,7 +76,6 @@
 
 ```bash
 pytest -svv --cov=grow
->>>>>>> 740da392
 ```
 
 ## Commit messages
