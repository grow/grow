"""Subcommand for importing translations."""

import os
import click
from grow.commands import shared
from grow.common import rc_config
from grow.pods import pods
from grow import storage


CFG = rc_config.RC_CONFIG.prefixed('grow.translations.import')


@click.command(name='import')
@shared.pod_path_argument
@click.option('--source', type=click.Path(), required=True,
              help='Path to source (either zip file, directory, or file).')
@shared.include_obsolete_option(CFG)
@shared.locale_option(
    help_text='Locale of the message catalog to import. This option is'
              ' only applicable when --source is a .po file.', multiple=False)
@click.option('--untranslated', default=False, is_flag=True,
              help='Whether to only import untranslated strings.')
<<<<<<< HEAD
@shared.reroute_option(CFG)
def translations_import(pod_path, source, locale, include_obsolete, untranslated, use_reroute):
=======
def translations_import(pod_path, source, locale, include_obsolete, untranslated):
>>>>>>> 02870b41
    """Imports translations from an external source."""
    if source.endswith('.po') and locale is None:
        text = 'Must specify --locale when --source is a .po file.'
        raise click.ClickException(text)
    if not source.endswith('.po') and locale is not None:
        text = 'Cannot specify --locale when --source is not a .po file.'
        raise click.ClickException(text)
    source = os.path.expanduser(source)
    root = os.path.abspath(os.path.join(os.getcwd(), pod_path))
    pod = pods.Pod(root, storage=storage.FileStorage)
    if not pod.exists:
        raise click.ClickException('Pod does not exist: {}'.format(pod.root))
    with pod.profile.timer('translations_grow_i'):
        pod.catalogs.import_translations(
            source, locale=locale, include_obsolete=include_obsolete,
            untranslated=untranslated)
    return pod<|MERGE_RESOLUTION|>--- conflicted
+++ resolved
@@ -21,12 +21,7 @@
               ' only applicable when --source is a .po file.', multiple=False)
 @click.option('--untranslated', default=False, is_flag=True,
               help='Whether to only import untranslated strings.')
-<<<<<<< HEAD
-@shared.reroute_option(CFG)
-def translations_import(pod_path, source, locale, include_obsolete, untranslated, use_reroute):
-=======
 def translations_import(pod_path, source, locale, include_obsolete, untranslated):
->>>>>>> 02870b41
     """Imports translations from an external source."""
     if source.endswith('.po') and locale is None:
         text = 'Must specify --locale when --source is a .po file.'
