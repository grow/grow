--- conflicted
+++ resolved
@@ -13,10 +13,6 @@
 
 @click.command()
 @shared.pod_path_argument
-<<<<<<< HEAD
-@click.option('--include-obsolete/--no-include-obsolete',
-              default=CFG.get('include-obsolete', False), is_flag=True,
-=======
 @click.option('--locale', type=str, multiple=True,
               help='Which locale(s) to analyze when creating template catalogs'
                    ' that contain only untranslated messages. This option is'
@@ -24,9 +20,8 @@
 @click.option('-o', type=str, default=None,
               help='Where to write the extracted translation catalog. The path'
                    ' must be relative to the pod\'s root.')
-@click.option('--include-obsolete/--no-include-obsolete', default=False,
-              is_flag=True,
->>>>>>> e0819c9a
+@click.option('--include-obsolete/--no-include-obsolete',
+              default=CFG.get('include-obsolete', False), is_flag=True,
               help='Whether to include obsolete messages. If false, obsolete'
                    ' messages will be removed from the catalog template. By'
                    ' default, Grow cleans obsolete messages from the catalog'
@@ -39,18 +34,9 @@
                    ' are extracted. This option is useful if you\'d like to'
                    ' generate a partial messages file representing just a'
                    ' specific set of files.')
-<<<<<<< HEAD
-@click.option('-o', type=str, default=None,
-              help='Where to write the extracted translation catalog. The path'
-                   ' must be relative to the pod\'s root.')
 @click.option('--include-header', default=CFG.get('include-header', False), is_flag=True,
               help='Whether to preserve headers at the beginning of catalogs.')
 @click.option('--out-dir', '--out_dir', type=str, default=CFG.get('out-dir', None),
-=======
-@click.option('--include-header', default=False, is_flag=True,
-              help='Whether to preserve headers at the beginning of catalogs.')
-@click.option('--out_dir', '--out-dir', type=str, default=None,
->>>>>>> e0819c9a
               help='Where to write extracted localized translation catalogs.'
                    ' The path must be relative to the pod\'s root. This option'
                    ' is only applicable when using --localized.')
