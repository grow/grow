--- conflicted
+++ resolved
@@ -176,18 +176,9 @@
             new_stat.uploaded = stat.uploaded  # Preserve uploaded field.
             langs_to_translations[lang] = content
             new_stats.append(new_stat)
-<<<<<<< HEAD
         for i, (lang, stat) in enumerate(stats_to_download.items()):
-            if inject:
-                thread = threading.Thread(
-                    target=_do_download, args=(lang, stat))
-            else:
-                thread = utils.ProgressBarThread(
-                    bar, True, target=_do_download, args=(lang, stat))
-=======
-        for i, (lang, stat) in enumerate(stats_to_download.iteritems()):
-            thread = utils.ProgressBarThread(bar, True, target=_do_download, args=(lang, stat))
->>>>>>> 3c18a504
+            thread = utils.ProgressBarThread(
+                bar, True, target=_do_download, args=(lang, stat))
             threads.append(thread)
             thread.start()
             # Perform the first operation synchronously to avoid oauth2 refresh
@@ -200,16 +191,8 @@
         bar.finish()
 
         has_changed_content = False
-<<<<<<< HEAD
         for lang, translations in langs_to_translations.items():
-            if inject:
-                if self.pod.catalogs.inject_translations(locale=lang, content=translations):
-                    has_changed_content = True
-            elif self.pod.catalogs.import_translations(
-=======
-        for lang, translations in langs_to_translations.iteritems():
             if self.pod.catalogs.import_translations(
->>>>>>> 3c18a504
                     locale=lang, content=translations,
                     include_obsolete=include_obsolete):
                 has_changed_content = True
