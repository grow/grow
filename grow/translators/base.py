--- conflicted
+++ resolved
@@ -200,15 +200,10 @@
         bar.finish()
 
         has_changed_content = False
-<<<<<<< HEAD
-        for lang, translations in langs_to_translations.items():
-            if self.pod.catalogs.import_translations(
-=======
         unchanged_locales = []
         changed_locales = {}
-        for lang, translations in langs_to_translations.iteritems():
+        for lang, translations in langs_to_translations.items():
             has_changed_content, imported_translations, total_translations = self.pod.catalogs.import_translations(
->>>>>>> 3b0ec7bd
                     locale=lang, content=translations,
                     include_obsolete=include_obsolete)
             if imported_translations == 0:
