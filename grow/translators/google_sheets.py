--- conflicted
+++ resolved
@@ -1,12 +1,8 @@
 """Google Sheets for translating pod content."""
 
-from __future__ import print_function
 import datetime
-<<<<<<< HEAD
 import io
-=======
 import progressbar
->>>>>>> 3b0ec7bd
 import random
 from babel.messages import catalog
 from babel.messages import pofile
@@ -901,7 +897,7 @@
             locales = spreadsheet_id_to_locales[spreadsheet_id]
             locale_to_values = self._download_sheets(spreadsheet_id, locales)
 
-            for i, (lang, stat) in enumerate(stats_to_download.iteritems()):
+            for i, (lang, stat) in enumerate(stats_to_download.items()):
                 if lang not in locale_to_values:
                     continue
 
@@ -922,7 +918,7 @@
         has_changed_content = False
         unchanged_locales = []
         changed_locales = {}
-        for lang, translations in langs_to_translations.iteritems():
+        for lang, translations in langs_to_translations.items():
             has_changed_content, imported_translations, total_translations = self.pod.catalogs.import_translations(
                     locale=lang, content=translations,
                     include_obsolete=include_obsolete)
