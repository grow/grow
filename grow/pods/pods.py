--- conflicted
+++ resolved
@@ -311,16 +311,12 @@
   def get_template_env(self):
     kwargs = {
         'autoescape': True,
-<<<<<<< HEAD
-        'extensions': ['jinja2.ext.i18n', 'jinja2.ext.do', 'jinja2.ext.with_'],
-=======
         'extensions': [
             'jinja2.ext.do',
             'jinja2.ext.i18n',
             'jinja2.ext.loopcontrols',
             'jinja2.ext.with_',
         ],
->>>>>>> b500c4f6
         'loader': self.storage.JinjaLoader(self.root),
         'lstrip_blocks': True,
         'trim_blocks': True,
