--- conflicted
+++ resolved
@@ -39,13 +39,9 @@
 from grow.templates import filters
 from grow.templates import jinja_dependency
 from grow.templates import tags
-<<<<<<< HEAD
 from grow.translations import catalog_holder
 from grow.translations import locales
-from grow.translators import translation_stats
-=======
 from grow.translations import translation_stats
->>>>>>> 02f82a1d
 from grow.translators import translators
 # NOTE: exc imported directly, webob.exc doesn't work when frozen.
 from webob import exc as webob_exc
