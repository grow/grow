--- conflicted
+++ resolved
@@ -839,7 +839,6 @@
             return json.load(json_file)
 
     def read_yaml(self, path, locale=None):
-<<<<<<< HEAD
         """Read, parse, and untag a yaml file."""
         contents = self.podcache.file_cache.get(path, locale=locale)
         if contents is None:
@@ -848,7 +847,8 @@
             with self.profile.timer('Pod.read_yaml', label=label, meta=meta):
                 fields = self.podcache.file_cache.get(path, locale='__raw__')
                 if fields is None:
-                    fields = utils.parse_yaml(self.read_file(path), pod=self)
+                    fields = utils.parse_yaml(
+                        self.read_file(path), pod=self, locale=locale)
                     self.podcache.file_cache.add(
                         path, fields, locale='__raw__')
                 try:
@@ -859,17 +859,6 @@
                     logging.error('Error parsing -> {}'.format(path))
                     raise
         return contents
-=======
-        with self.profile.timer('pod.read_yaml', label=path, meta={'path': path}):
-            fields = utils.parse_yaml(
-                self.read_file(path), pod=self, locale=locale)
-            try:
-                return document_fields.DocumentFields.untag(
-                    fields, locale=locale, params={'env': self.env.name})
-            except Exception as e:
-                logging.error('Error parsing -> {}'.format(path))
-                raise
->>>>>>> 5dc7950a
 
     def render_paths(self, paths, routes, suffix=None, append_slashes=False):
         """Renders the given paths and yields each path and content."""
