--- conflicted
+++ resolved
@@ -42,13 +42,6 @@
     self.assertEqual('baz', de_doc.foo)
     self.assertEqual('qux', de_doc.qaz)
 
-<<<<<<< HEAD
-#    doc = self.pod.get_doc('/content/pages/home.yaml', locale='de')
-#    self.assertEqual('Higher Priority', doc.translation_with_priority)
-#
-#    doc = self.pod.get_doc('/content/pages/home.yaml', locale='ja')
-#    self.assertEqual('Lower Priority', doc.translation_with_priority)
-
   def test_locales(self):
     doc = self.pod.get_doc('/content/pages/contact.yaml')
     self.assertEqual(locales.Locale('de'), doc.locale)
@@ -59,8 +52,5 @@
     ])
     self.assertEqual(expected, doc.list_locales())
 
-=======
->>>>>>> cc81ecf5
-
 if __name__ == '__main__':
   unittest.main()