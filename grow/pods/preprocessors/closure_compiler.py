from grow.pods.preprocessors import base
from grow.common import utils
from protorpc import messages
import os
import subprocess


class CompilationLevel(messages.Enum):
  SIMPLE_OPTIMIZATIONS = 1
  ADVANCED_OPTIMIZATIONS = 2
  WHITESPACE_ONLY = 3

_levels = {
    CompilationLevel.SIMPLE_OPTIMIZATIONS: 'SIMPLE_OPTIMIZATIONS',
    CompilationLevel.ADVANCED_OPTIMIZATIONS: 'ADVANCED_OPTIMIZATIONS',
    CompilationLevel.WHITESPACE_ONLY: 'WHITESPACE_ONLY',
}


class OutputMode(messages.Enum):
  LIST = 1
  SCRIPT = 2
  COMPILED = 3

_output_modes = {
    OutputMode.LIST: 'list',
    OutputMode.SCRIPT: 'script',
    OutputMode.COMPILED: 'compiled',
}


class ClosureCompilerPreprocessor(base.BasePreprocessor):
  KIND = 'closure_compiler'

  class Config(messages.Message):
    compilation_level = messages.EnumField(
        CompilationLevel, 1, default=CompilationLevel.SIMPLE_OPTIMIZATIONS)
    externs = messages.StringField(2, repeated=True)
    js_output_file = messages.StringField(3)
    js = messages.StringField(4, repeated=True)
    output_wrapper = messages.StringField(5)
    manage_closure_dependencies = messages.BooleanField(6)
    only_closure_dependencies = messages.BooleanField(7)
    generate_exports = messages.BooleanField(8)
<<<<<<< HEAD
    closure_entry_point = messages.StringField(9, repeated=True)
=======
    closure_entry_point = messages.StringField(9)
    angular_pass = messages.BooleanField(10)
>>>>>>> 5e2e2d2a

  def build_flags(self):
    flags = []
    flags += ['--compilation_level={}'.format(_levels[self.config.compilation_level])]
    for extern in self.config.externs:
      flags += ['--externs={}'.format(self.normalize_path(extern))]
    for js_file in self.config.js:
      flags += ['--js=\'{}\''.format(self.normalize_path(js_file))]
    for entry_point in self.config.closure_entry_point:
      flags += ['--closure_entry_point={}'.format(entry_point)]
    if self.config.output_wrapper:
      flags += ['--output_wrapper={}'.format(self.config.output_wrapper)]
    if self.config.manage_closure_dependencies:
      flags += ['--manage_closure_dependencies']
    if self.config.only_closure_dependencies:
      flags += ['--only_closure_dependencies']
    if self.config.generate_exports:
      flags += ['--generate_exports']
    if self.config.angular_pass:
      flags += ['--angular_pass']
    return flags

  def _compile(self):
    jar = os.path.join(utils.get_grow_dir(), 'pods', 'preprocessors', 'closure_lib', 'compiler.jar')
    command = ['java', '-jar', jar] + self.build_flags()
    proc = subprocess.Popen(command, stdout=subprocess.PIPE, stderr=subprocess.PIPE)
    err = proc.stderr.read()
    if err:
      raise base.PreprocessorError(err)
    else:
      return proc.stdout.read()

  def run(self):
    js_output_file = self.normalize_path(self.config.js_output_file)
    self.logger.info('Compiling: {}'.format(js_output_file))
    output = self._compile()
    self.pod.storage.write(js_output_file, output)
    self.logger.info('Compiled: {}'.format(js_output_file))

  def list_watched_dirs(self):
    dirs = set()
    for js_file in self.config.js:
      if js_file.startswith('/'):
        dirs.add(os.path.dirname(js_file.lstrip('/')))
    return list(dirs)<|MERGE_RESOLUTION|>--- conflicted
+++ resolved
@@ -42,12 +42,10 @@
     manage_closure_dependencies = messages.BooleanField(6)
     only_closure_dependencies = messages.BooleanField(7)
     generate_exports = messages.BooleanField(8)
-<<<<<<< HEAD
     closure_entry_point = messages.StringField(9, repeated=True)
-=======
-    closure_entry_point = messages.StringField(9)
     angular_pass = messages.BooleanField(10)
->>>>>>> 5e2e2d2a
+    flagfile = messages.StringField(11)
+    third_party = messages.BooleanField(12)
 
   def build_flags(self):
     flags = []
@@ -56,7 +54,7 @@
       flags += ['--externs={}'.format(self.normalize_path(extern))]
     for js_file in self.config.js:
       flags += ['--js=\'{}\''.format(self.normalize_path(js_file))]
-    for entry_point in self.config.closure_entry_point:
+    for entry_point in self.normalize_multi(self.config.closure_entry_point):
       flags += ['--closure_entry_point={}'.format(entry_point)]
     if self.config.output_wrapper:
       flags += ['--output_wrapper={}'.format(self.config.output_wrapper)]
@@ -68,10 +66,15 @@
       flags += ['--generate_exports']
     if self.config.angular_pass:
       flags += ['--angular_pass']
+    if self.config.third_party:
+      flags += ['--third_party']
+    if self.config.flagfile:
+      flags += ['--flagfile=\'{}\''.format(self.config.flagfile)]
     return flags
 
   def _compile(self):
-    jar = os.path.join(utils.get_grow_dir(), 'pods', 'preprocessors', 'closure_lib', 'compiler.jar')
+    jar = os.path.join(utils.get_grow_dir(), 'pods', 'preprocessors', 'closure_lib',
+                       'compiler.jar')
     command = ['java', '-jar', jar] + self.build_flags()
     proc = subprocess.Popen(command, stdout=subprocess.PIPE, stderr=subprocess.PIPE)
     err = proc.stderr.read()
@@ -92,4 +95,9 @@
     for js_file in self.config.js:
       if js_file.startswith('/'):
         dirs.add(os.path.dirname(js_file.lstrip('/')))
-    return list(dirs)+    return list(dirs)
+
+  def normalize_multi(self, val):
+    if isinstance(val, basestring):
+      return [val]
+    return val
