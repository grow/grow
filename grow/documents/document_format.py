"""Document formatting specifics for parsing and working with documents."""

<<<<<<< HEAD
import copy
import logging
import markdown
from markdown.extensions import tables
from grow.common import markdown_extensions
from grow.common import structures
=======
>>>>>>> 0e42effe
from grow.common import utils
from grow.documents import document_front_matter as doc_front_matter


# Set markdown logging level to info.
logging.getLogger('MARKDOWN').setLevel(logging.INFO)


BOUNDARY_SEPARATOR = '---'


class Error(Exception):
    pass


class BadFormatError(Error, ValueError):
    pass


class BadLocalesError(BadFormatError):
    pass


class DocumentFormat(object):
    """
    Document formatting specifics for parsing and working with documents.

    Defines how to handle documents formatted in various syntax formats.
    """

    def __init__(self, doc):
        self._doc = doc
        self._content = None
        self._raw_content = None

    @staticmethod
    def from_doc(*args, **kwargs):
        doc = kwargs.get('doc', None)
        if not doc:
            raise BadFormatError(
                'Missing `doc` keyword argument for creating format')
        if doc.ext in ('.html', '.htm'):
            return HtmlDocumentFormat(*args, **kwargs)
        if doc.ext in ('.markdown', '.mdown', '.mkdn', '.mkd', '.md'):
            return MarkdownDocumentFormat(*args, **kwargs)
        if doc.ext in ('.yaml', '.yml'):
            return YamlDocumentFormat(*args, **kwargs)
        return TextDocumentFormat(*args, **kwargs)

    @staticmethod
    def format_doc(front_matter, content):
        if front_matter and content:
            return '{0}\n{1}\n{0}\n{2}\n'.format(
                BOUNDARY_SEPARATOR, front_matter.strip(), content.strip())
        elif front_matter:
            return '{}\n'.format(front_matter.strip())
        return '{}\n'.format(content.strip())

    def _parse_content(self):
        """Parse the content from the raw content."""
        _, parsed_content = doc_front_matter.DocumentFrontMatter\
            .split_front_matter(self.raw_content)
        return parsed_content

    def _parse_front_matter(self):
        """Parse the front matter from the raw content."""
        return doc_front_matter.DocumentFrontMatter(
            self._doc)

    @property
    def content(self):
        """Lazy load the content after checking the content cache."""
        if self._content:
            return self._content
        self._content = self._parse_content()
        return self._content

    @utils.cached_property
    def front_matter(self):
        cached_front_matter = self._doc.pod.podcache.document_cache\
            .get_property(self._doc, 'front_matter')
        if cached_front_matter:
            return doc_front_matter.DocumentFrontMatter(
                self._doc, raw_front_matter=cached_front_matter)

        front_matter = self._parse_front_matter()
        self._doc.pod.podcache.document_cache.add_property(
            self._doc, 'front_matter', front_matter.export())
        return front_matter

    @property
    def raw_content(self):
        if self._raw_content:
            return self._raw_content
        if self._doc.exists:
            self._raw_content = self._doc.pod.read_file(self._doc.pod_path)
        return self._raw_content

    @utils.cached_property
    def formatted(self):
        return self.content

    def to_raw_content(self):
        """Formats the front matter and content into a raw_content string."""
        raw_front_matter = self.front_matter.export()
        return self.format_doc(raw_front_matter, self.content)

    def update(self, fields=utils.SENTINEL, content=utils.SENTINEL):
        """Updates content and frontmatter."""
        if fields is not utils.SENTINEL:
            raw_front_matter = utils.dump_yaml(fields)
            self.front_matter.update_raw_front_matter(raw_front_matter)
            self._doc.pod.podcache.document_cache.add_property(
                self._doc, 'front_matter', self.front_matter.export())

        if content is not utils.SENTINEL:
            self._content = content

        self._raw_content = self.to_raw_content()


class HtmlDocumentFormat(DocumentFormat):

    @utils.cached_property
    def formatted(self):
        val = self.content
        return val.decode('utf-8') if val is not None else None


class MarkdownDocumentFormat(DocumentFormat):

    @utils.cached_property
    def markdown(self):
        """Instance of pod flavored markdown."""
        return self._doc.pod.markdown

    @property
    def toc(self):
        """Markdown TOC extension."""
        # Make sure that the document conversion has happened.
        _ = self.formatted
        # pylint: disable=no-member
        return self.markdown.toc

    @utils.cached_property
    def formatted(self):
        """Markdown formatted content."""
        return self.markdown.convert(
            self.content.decode('utf-8')) if self.content else None


class TextDocumentFormat(DocumentFormat):
    pass


class YamlDocumentFormat(DocumentFormat):

    def _parse_content(self):
        return None

    def _parse_front_matter(self):
        return doc_front_matter.DocumentFrontMatter(
            self._doc, raw_front_matter=self.raw_content)<|MERGE_RESOLUTION|>--- conflicted
+++ resolved
@@ -1,14 +1,6 @@
 """Document formatting specifics for parsing and working with documents."""
 
-<<<<<<< HEAD
-import copy
 import logging
-import markdown
-from markdown.extensions import tables
-from grow.common import markdown_extensions
-from grow.common import structures
-=======
->>>>>>> 0e42effe
 from grow.common import utils
 from grow.documents import document_front_matter as doc_front_matter
 
