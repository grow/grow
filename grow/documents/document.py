--- conflicted
+++ resolved
@@ -255,11 +255,8 @@
             self.format.front_matter.data, locale_identifier,
             params={
                 'env': untag.UntagParamRegex(self.pod.env.name),
-<<<<<<< HEAD
-=======
                 'locale': untag.UntagParamLocaleRegex.from_pod(
                     self.pod, self.collection),
->>>>>>> 2561ba84
             })
 
     @utils.cached_property
