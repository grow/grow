--- conflicted
+++ resolved
@@ -54,14 +54,7 @@
 
   try:
     # Create the development server.
-<<<<<<< HEAD
     app = main_lib.CreateWSGIApplication(pod)
-=======
-    root = os.path.abspath(os.path.normpath(root))
-    handlers.set_pod_root(root)
-    main_lib.podserver_app.debug = debug
-    app = main_lib.application
->>>>>>> a1bc709a
     port = 8080 if port is None else int(port)
     host = 'localhost' if host is None else host
     num_tries = 0
