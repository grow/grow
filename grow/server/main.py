#!/usr/bin/python

import os
import sys

# Allows "import grow" and "from grow import <name>".
sys.path.extend([os.path.join(os.path.dirname(__file__), '..', '..')])

from grow.common import utils
from grow.server import handlers
<<<<<<< HEAD


class Response(webapp2.Response):
  default_conditional_response = True


class WSGIApplication(webapp2.WSGIApplication):
  response_class = Response


def CreateWSGIApplication(pod=None, debug=False):
  podserver_app = WSGIApplication([
      ('/.*', handlers.PodHandler),
  ], debug=debug)
  podserver_app.registry['pod'] = pod
  routes = []
  return service.service_mappings(
      routes,
=======
from grow.server import services
from protorpc.wsgi import service
from werkzeug import wsgi
import webapp2


def CreateWSGIApplication(pod=None, debug=False):
  podserver_app = webapp2.WSGIApplication([
      ('/_grow/translations/(.*)', handlers.CatalogHandler),
      ('/_grow/translations', handlers.CatalogsHandler),
      ('/_grow/content', handlers.CollectionsHandler),
      ('/_grow.*', handlers.ConsoleHandler),
      ('/.*', handlers.PodHandler),
  ], debug=debug)
  podserver_app.registry['pod'] = pod
  api_routes = [
      ('/_api/pods.*', services.PodService),
  ]
  api_app = service.service_mappings(
      api_routes,
>>>>>>> f84ae051
      service_prefix='/_api',
      registry_path='/_api/protorpc',
      append_wsgi_apps=[podserver_app])
  static_path = os.path.join(utils.get_grow_dir(), 'server', 'frontend')
  return wsgi.SharedDataMiddleware(api_app, {
      '/_grow/static': static_path,
  })<|MERGE_RESOLUTION|>--- conflicted
+++ resolved
@@ -8,7 +8,9 @@
 
 from grow.common import utils
 from grow.server import handlers
-<<<<<<< HEAD
+from protorpc.wsgi import service
+from werkzeug import wsgi
+import webapp2
 
 
 class Response(webapp2.Response):
@@ -21,21 +23,6 @@
 
 def CreateWSGIApplication(pod=None, debug=False):
   podserver_app = WSGIApplication([
-      ('/.*', handlers.PodHandler),
-  ], debug=debug)
-  podserver_app.registry['pod'] = pod
-  routes = []
-  return service.service_mappings(
-      routes,
-=======
-from grow.server import services
-from protorpc.wsgi import service
-from werkzeug import wsgi
-import webapp2
-
-
-def CreateWSGIApplication(pod=None, debug=False):
-  podserver_app = webapp2.WSGIApplication([
       ('/_grow/translations/(.*)', handlers.CatalogHandler),
       ('/_grow/translations', handlers.CatalogsHandler),
       ('/_grow/content', handlers.CollectionsHandler),
@@ -43,12 +30,9 @@
       ('/.*', handlers.PodHandler),
   ], debug=debug)
   podserver_app.registry['pod'] = pod
-  api_routes = [
-      ('/_api/pods.*', services.PodService),
-  ]
+  api_routes = []
   api_app = service.service_mappings(
       api_routes,
->>>>>>> f84ae051
       service_prefix='/_api',
       registry_path='/_api/protorpc',
       append_wsgi_apps=[podserver_app])
