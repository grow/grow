"""
    Google Drive (Sheets and Docs) preprocessors allow you to store content in
    Google Drive and bring it into Grow. Grow will authenticate to the Google
    Drive API using OAuth2 and then download content as specified in
    `podspec.yaml`.

    Grow supports various ways to transform the content, e.g. Sheets can be
    downloaded and converted to yaml, and Docs can be downloaded and converted
    to markdown.
"""

import cStringIO
import csv
import json
import logging
import os
import httplib2
from googleapiclient import discovery
from googleapiclient import errors
from protorpc import messages
from grow.common import oauth
from grow.common import untag
from grow.common import utils
from grow.documents import document_format
from grow.documents import document_front_matter as doc_front_matter
from grow.preprocessors import base


OAUTH_SCOPE = 'https://www.googleapis.com/auth/drive'
STORAGE_KEY = 'Grow SDK'
IGNORE_INITIAL = ('_', '#')


# Silence extra logging from googleapiclient.
discovery.logger.setLevel(logging.WARNING)


class BaseGooglePreprocessor(base.BasePreprocessor):

    @staticmethod
    def create_service(api='drive', version='v2'):
        credentials = oauth.get_or_create_credentials(
            scope=OAUTH_SCOPE, storage_key='Grow SDK')
        http = httplib2.Http(ca_certs=utils.get_cacerts_path())
        http = credentials.authorize(http)
        return discovery.build(api, version, http=http)

    def run(self, build=True):
        try:
            self.execute(self.config)
        except errors.HttpError as e:
            self.logger.error(str(e))

    def execute(self, config):
        raise NotImplementedError


class GoogleDocsPreprocessor(BaseGooglePreprocessor):
    KIND = 'google_docs'
    _edit_url_format = 'https://docs.google.com/document/d/{id}/edit'

    class Config(messages.Message):
        path = messages.StringField(1)
        id = messages.StringField(2)
        convert = messages.BooleanField(3)

    @classmethod
    def download(cls, path, doc_id, logger=None, raise_errors=False):
        logger = logger or logging
        service = BaseGooglePreprocessor.create_service()
        # pylint: disable=no-member
        resp = service.files().get(fileId=doc_id).execute()
        if 'exportLinks' not in resp:
            text = 'Unable to export Google Doc: {}'
            logger.error(text.format(path))
            logger.error('Received: {}'.format(resp))
            return
        for mimetype, url in resp['exportLinks'].iteritems():
            if not mimetype.endswith('html'):
                continue
            resp, content = service._http.request(url)
            if resp.status != 200:
                text = 'Error {} downloading Google Doc: {}'
                text = text.format(resp.status, path)
                if raise_errors:
                    raise base.PreprocessorError(text)
                logger.error(text)
            return content
        if raise_errors:
            text = 'No file to export from Google Docs: {}'.format(path)
            raise base.PreprocessorError(text)

    @classmethod
    def format_content(cls, path, content, convert=True, existing_data=None):
        ext = os.path.splitext(path)[1]
        convert_to_markdown = ext == '.md' and convert is not False
        content = utils.clean_html(
            content, convert_to_markdown=convert_to_markdown)
        # Preserve any existing frontmatter, return new content.
        if existing_data:
            if doc_front_matter.BOUNDARY_REGEX.search(existing_data):
                front_matter, old_content = doc_front_matter.DocumentFrontMatter.split_front_matter(
                    existing_data)
                return document_format.DocumentFormat.format_doc(front_matter, content)
        return content

    def execute(self, config):
        doc_id = config.id
        path = config.path
        convert = config.convert is not False
        content = GoogleDocsPreprocessor.download(
            path, doc_id=doc_id, logger=self.pod.logger)
        existing_data = None
        if self.pod.file_exists(path):
            existing_data = self.pod.read_file(path)
        content = GoogleDocsPreprocessor.format_content(
            path, content, convert=convert, existing_data=existing_data)
        self.pod.write_file(path, content)
        self.logger.info('Downloaded Google Doc -> {}'.format(path))

    def get_edit_url(self, doc=None):
        """Returns the URL to edit in Google Docs."""
        return GoogleDocsPreprocessor._edit_url_format.format(id=self.config.id)


class GoogleSheetsPreprocessor(BaseGooglePreprocessor):
    KIND = 'google_sheets'
    GRID_TYPES = ['grid']
    MAP_TYPES = ['map', 'strings']
    _sheet_edit_url_format = 'https://docs.google.com/spreadsheets/d/{id}/edit'
    _edit_url_format = 'https://docs.google.com/spreadsheets/d/{id}/edit#gid={gid}'

    class Config(messages.Message):
        path = messages.StringField(1)
        id = messages.StringField(2)
        gid = messages.IntegerField(3)
        output_style = messages.StringField(4, default='compressed')
        format = messages.StringField(5, default='list')
        preserve = messages.StringField(6, default='builtins')
        gids = messages.IntegerField(7, repeated=True)
        collection = messages.StringField(8)
        output_format = messages.StringField(9, default='yaml')
        generate_ids = messages.BooleanField(10, default=False)
        header_row_count = messages.IntegerField(11, default=1)
        header_row_index = messages.IntegerField(12, default=1)

    @staticmethod
    def _convert_rows_to_mapping(reader):
        results = {}

        def _update_node(root, part):
            if isinstance(root, dict) and part not in root:
                root[part] = {}
        for row in reader:
            key = row[0]
            value = row[1]
            if key.startswith(IGNORE_INITIAL):
                continue
            if '.' in key:
                parts = key.split('.')
                parent = results
                for i, part in enumerate(parts):
                    _update_node(parent, part)
                    if i + 1 < len(parts):
                        parent = parent[part]
                if isinstance(parent, dict):
                    parent[part] = value
            else:
                results[key] = value
        return results

    @staticmethod
    def column_to_letter(column_num):
        div = column_num
        string = ""
        temp = 0
        while div > 0:
            module = (div - 1) % 26
            string = chr(65 + module) + string
            div = int((div - module) / 26)
        return string

    @staticmethod
    def format_as_map(fp):
        reader = csv.reader(fp)
        results = GoogleSheetsPreprocessor._convert_rows_to_mapping(reader)
        return results

    @classmethod
    def download(cls, spreadsheet_id, gids=None, format_as='list', logger=None,
<<<<<<< HEAD
                 generate_ids=False):
=======
                 generate_ids=False, header_row_count=1, header_row_index=1):
        service = BaseGooglePreprocessor.create_service('sheets', 'v4')
>>>>>>> 33bea16c
        logger = logger or logging
        # Show metadata about the file to help the user better understand what
        # they are downloading. Also include a link in the output to permit the
        # user to quickly open the file.
        drive_service = BaseGooglePreprocessor.create_service('drive', 'v3')
        resp = drive_service.files().get(
            fileId=spreadsheet_id,
            fields='name,modifiedTime,lastModifyingUser,webViewLink').execute()
        if 'lastModifyingUser' in resp:
            # Sometimes the email address isn't included.
            name = resp['lastModifyingUser']['displayName']
            modified_by = resp['lastModifyingUser'].get('emailAddress', name)
            logger.info('Downloading "{}" modified {} by {} from {}'.format(
                resp['name'],
                resp['modifiedTime'],
                modified_by,
                resp['webViewLink']))
        else:
            logger.info('Downloading "{}" modified {} from {}'.format(
                resp['name'],
                resp['modifiedTime'],
                resp['webViewLink']))

        service = BaseGooglePreprocessor.create_service('sheets', 'v4')
        format_as_grid = format_as in cls.GRID_TYPES
        format_as_map = format_as in cls.MAP_TYPES
        # pylint: disable=no-member
        spreadsheet = service.spreadsheets().get(
            spreadsheetId=spreadsheet_id).execute()

        gid_to_sheet = {}
        for sheet in spreadsheet['sheets']:
            gid_to_sheet[sheet['properties']['sheetId']] = sheet['properties']

        if not gids:
            gids = gid_to_sheet.keys()
        if gids and len(gids) > 1:
            url = GoogleSheetsPreprocessor._sheet_edit_url_format.format(id=spreadsheet_id)
            logger.info('Downloading {} tabs -> {}'.format(len(gids), url))

        gid_to_data = {}
        generated_key_index = 0
        for gid in gids:
            if format_as_map:
                max_column = 'B'
            else:
                max_column = GoogleSheetsPreprocessor.column_to_letter(
                    gid_to_sheet[gid]['gridProperties']['columnCount'])
            range_name = "'{}'!A:{}".format(
                gid_to_sheet[gid]['title'], max_column)

            # pylint: disable=no-member
            resp = service.spreadsheets().values().get(
                spreadsheetId=spreadsheet_id, range=range_name).execute()

            if format_as_map or format_as_grid:
                gid_to_data[gid] = {}
            else:
                gid_to_data[gid] = []

            if not 'values' in resp:
                logger.info(
                    'No values found in sheet -> {}'.format(gid_to_sheet[gid]['title']))
            else:
                title = gid_to_sheet[gid]['title']
                if title.startswith(IGNORE_INITIAL):
                    logger.info('Skipping tab -> {}'.format(title))
                    continue
                headers = None
                header_rows = []
                for row in resp['values']:
                    if len(header_rows) < header_row_count:
                        header_rows.append(row)
                        # Only one of the header rows are the actual headers.
                        if len(header_rows) == header_row_index:
                            if format_as_grid:
                                # Ignore first column as a header.
                                headers = row[1:]
                            else:
                                headers = row
                        continue

                    if format_as_grid:
                        if not row:  # Skip empty rows.
                            continue
                        key = row[0].strip()
                        if isinstance(key, unicode):
                            key = key.encode('utf-8')
                        if key and key in gid_to_data[gid]:
                            # The key is already in use.
                            raise base.PreprocessorError(
                                'Duplicate key in use in sheet {}: {}'.format(gid, key))
                        if key and not key.startswith(IGNORE_INITIAL):
                            # Grids use the first column as the key and make
                            # object out of the remaining columns.
                            grid_obj = {}
                            row = row[1:]
                            row_len = len(row)
                            for col, grid_key in enumerate(headers):
                                if not grid_key or grid_key.startswith(IGNORE_INITIAL):
                                    continue
                                if isinstance(grid_key, unicode):
                                    grid_key = grid_key.encode('utf-8')
                                value = (row[col] if row_len > col else '').strip()
                                if value:
                                    grid_obj[grid_key] = value
                            gid_to_data[gid][key] = grid_obj
                    elif format_as_map:
                        if not row:  # Skip empty rows.
                            continue
                        key = row[0].strip()
                        if isinstance(key, unicode):
                            key = key.encode('utf-8')
                        if not key and generate_ids:
                            key = 'untranslated_{}'.format(generated_key_index)
                            generated_key_index += 1
                        if key and not key.startswith(IGNORE_INITIAL):
                            if format_as == 'strings' and '@' not in key:
                                key = '{}@'.format(key)
                            gid_to_data[gid][key] = (
                                row[1] if len(row) == 2 else '')
                    else:
                        row_values = {}
                        for idx, column in enumerate(headers):
                            if not column.startswith(IGNORE_INITIAL):
                                row_values[column] = (
                                    row[idx] if len(row) > idx else '')
                        gid_to_data[gid].append(row_values)
        return gid_to_sheet, gid_to_data

    @staticmethod
    def parse_path(path):
        if ':' in path:
            return path.rsplit(':', 1)
        return path, None

    def _maybe_preserve_content(self, new_data, path, key_to_update):
        if path.endswith(('.yaml', '.yml')) and self.config.preserve:
            # Use existing data if it exists. If we're updating data at a
            # specific key, and if the existing data doesn't exist, use an
            # empty dict. If the file doesn't exist and if we're not updating
            # at a specific key, just return the new data without reformatting.
            if self.pod.file_exists(path):
                # Do a text parse of the yaml file to prevent the constructors.
                content = self.pod.read_file(path)
                existing_data = utils.load_plain_yaml(content)
            elif key_to_update:
                existing_data = {}
            else:
                return new_data
            # Skip trying to update lists, because there would be no
            # expectation of merging old and new list data.
            if not key_to_update and not isinstance(new_data, dict):
                return new_data
            if isinstance(existing_data, dict):
                return utils.format_existing_data(
                    old_data=existing_data, new_data=new_data,
                    preserve=self.config.preserve, key_to_update=key_to_update)
        return new_data


    def execute(self, config):
        spreadsheet_id = config.id
        gids = config.gids or []
        if config.gid is not None:
            gids.append(config.gid)
        if not gids and not config.collection:
            gids.append(0)
        format_as = config.format
        if (config.collection and
                format_as not in GoogleSheetsPreprocessor.MAP_TYPES and
                format_as not in GoogleSheetsPreprocessor.GRID_TYPES):
            format_as = 'map'
        gid_to_sheet, gid_to_data = GoogleSheetsPreprocessor.download(
            spreadsheet_id=spreadsheet_id, gids=gids, format_as=format_as,
            logger=self.pod.logger, generate_ids=config.generate_ids,
            header_row_count=config.header_row_count,
            header_row_index=config.header_row_index)

        if config.path:
            # Single sheet import.
            path, key_to_update = self.parse_path(config.path)

            for gid in gids:
                # Preserve existing data if necessary.
                gid_to_data[gid] = self._maybe_preserve_content(
                        new_data=gid_to_data[gid],
                        path=path,
                        key_to_update=key_to_update)
                content = GoogleSheetsPreprocessor.serialize_content(
                    formatted_data=gid_to_data[gid], path=path,
                    output_style=self.config.output_style)

                self.pod.write_file(path, content)
                self.logger.info(
                    'Downloaded {} ({}) -> {}'.format(
                        gid_to_sheet[gid]['title'], gid, path))
        else:
            # Multi sheet import based on collection.
            collection_path = config.collection

            if not gids:
                gids = gid_to_sheet.keys()

            for gid in gids:
                if gid_to_sheet[gid]['title'].strip().startswith(IGNORE_INITIAL):
                    continue
                file_name = '{}.yaml'.format(
                    utils.slugify(gid_to_sheet[gid]['title']))
                output_path = os.path.join(collection_path, file_name)
                gid_to_data[gid] = self._maybe_preserve_content(
                        new_data=gid_to_data[gid],
                        path=output_path,
                        key_to_update=None)
                # Use plain text dumper to preserve yaml constructors.
                output_content = utils.dump_plain_yaml(gid_to_data[gid])
                self.pod.write_file(output_path, output_content)
                self.logger.info(
                    'Downloaded {} ({}) -> {}'.format(
                        gid_to_sheet[gid]['title'], gid, output_path))

    @classmethod
    def get_convert_to(cls, path):
        ext = os.path.splitext(path)[1]
        convert_to = None
        if ext == '.json':
            return ext
        elif ext in ['.yaml', '.yml']:
            return ext
        return convert_to

    @classmethod
    def format_content(cls, content, path, format_as=None, preserve=None,
                       existing_data=None, key_to_update=None):
        """Formats content into either a CSV (text), list, or dictionary."""
        convert_to = cls.get_convert_to(path)
        if convert_to in ['.json', '.yaml', '.yml']:
            fp = cStringIO.StringIO()
            fp.write(content)
            fp.seek(0)
            if format_as == 'map':
                formatted_data = GoogleSheetsPreprocessor.format_as_map(fp)
            else:
                reader = csv.DictReader(fp)
                formatted_data = list(reader)
            formatted_data = utils.format_existing_data(
                old_data=existing_data, new_data=formatted_data,
                preserve=preserve, key_to_update=key_to_update)
            return formatted_data
        return content

    @classmethod
    def serialize_content(cls, formatted_data, path, output_style=None):
        """Serializes an object into a string as JSON, YAML, or a CSV
        (default)."""
        kwargs = {}
        convert_to = cls.get_convert_to(path)
        if convert_to == '.json':
            if output_style == 'pretty':
                kwargs['indent'] = 2
                kwargs['separators'] = (',', ': ')
                kwargs['sort_keys'] = True
            return json.dumps(formatted_data, **kwargs)
        elif convert_to in ('.yaml', '.yml'):
            # Use plain text dumper to preserve yaml constructors.
            return utils.dump_plain_yaml(formatted_data)
        return formatted_data

    def can_inject(self, doc=None, collection=None):
        if not self.injected:
            return False
        path, key_to_update = self.parse_path(self.config.path)
        if doc and doc.pod_path == path:
            return True
        return False

    def _normalize_formatted_content(self, fields):
        # A hack that sends fields through a roundtrip json serialization to
        # avoid encoding issues with injected output from Google Sheets.
        fp = cStringIO.StringIO()
        json.dump(fields, fp)
        fp.seek(0)
        return json.load(fp)

    def inject(self, doc):
        spreadsheet_id = self.config.id
        gids = self.config.gids or []
        if self.config.gid is not None:
            gids.append(self.config.gid)
        format_as = self.config.format
        if self.config.collection and format_as not in self.MAP_TYPES:
            format_as = 'map'
        _, gid_to_data = GoogleSheetsPreprocessor.download(
            spreadsheet_id=spreadsheet_id, gids=gids, format_as=format_as,
            logger=self.pod.logger, generate_ids=self.config.generate_ids)

        if self.config.path:
            if format_as in ['list']:
                self.pod.logger.info(
                    'Cannot inject list formatted spreadsheet -> {}'.format(self.config.path))
                return
            # Single sheet import.
            path, key_to_update = self.parse_path(self.config.path)

            for gid in gids:
                # Preserve existing yaml data.
                if (path.endswith(('.yaml', '.yml'))
                        and self.config.preserve and self.pod.file_exists(path)):
                    existing_data = self.pod.read_yaml(path)
                    gid_to_data[gid] = utils.format_existing_data(
                        old_data=existing_data, new_data=gid_to_data[gid],
                        preserve=self.config.preserve, key_to_update=key_to_update)

                gid_to_data[gid] = untag.Untag.untag(gid_to_data[gid])
                doc.inject(fields=gid_to_data[gid])
        else:
            # TODO Multi sheet import.
            pass

    def get_edit_url(self, doc=None):
        """Returns the URL to edit in Google Sheets."""
        gid = self.config.gid or '0'
        return GoogleSheetsPreprocessor._edit_url_format.format(
            id=self.config.id, gid=gid)<|MERGE_RESOLUTION|>--- conflicted
+++ resolved
@@ -188,12 +188,7 @@
 
     @classmethod
     def download(cls, spreadsheet_id, gids=None, format_as='list', logger=None,
-<<<<<<< HEAD
-                 generate_ids=False):
-=======
                  generate_ids=False, header_row_count=1, header_row_index=1):
-        service = BaseGooglePreprocessor.create_service('sheets', 'v4')
->>>>>>> 33bea16c
         logger = logger or logging
         # Show metadata about the file to help the user better understand what
         # they are downloading. Also include a link in the output to permit the
