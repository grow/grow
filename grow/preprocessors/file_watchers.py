--- conflicted
+++ resolved
@@ -20,16 +20,9 @@
         except Exception:
             # Avoid an inconsistent state where preprocessor doesn't run again
             # if it encounters an exception. https://github.com/grow/grow/issues/528
-<<<<<<< HEAD
-            text = colorize('Preprocessor error.', ansi=197)
-            self.pod.logger.exception(text)
-            self.pod.logger.exception(err)
-=======
             colored_pod_path = colorize(pod_path, ansi=197)
             self.pod.logger.exception(
                 'Found an error -> {}'.format(colored_pod_path))
-        self.managed_observer.reschedule_children()
->>>>>>> e67cedbb
 
     def handle(self, event=None):
         if hasattr(event, 'src_path'):
