from bisect import bisect_left, bisect_right
from grow.pods import errors
<<<<<<< HEAD
import git
=======
import functools
>>>>>>> 69da3871
import json
import logging
import mimetypes
import os
import re
import sys
import time
import yaml


def is_packaged_app():
  try:
    sys._MEIPASS
    return True
  except AttributeError:
    return False


def get_grow_dir():
  if is_packaged_app():
    return os.path.join(sys._MEIPASS)
  return os.path.abspath(os.path.join(os.path.dirname(__file__), '..'))


def get_git_repo(root):
  try:
    return git.Repo(root)
  except git.exc.InvalidGitRepositoryError:
    logging.info('Warning: {} is not a Git repository.'.format(root))


def interactive_confirm(message, default=False):
  message = '{} [y/N]: '.format(message)
  choice = raw_input(message).lower()
  if choice == 'y':
    return True
  return False


def walk(node, callback):
  if node is None:
    return
  for key in node:
    item = node[key] if isinstance(node, dict) else key
    if isinstance(item, (list, set, dict)):
      walk(item, callback)
    else:
      callback(item, key, node)


def apply_heaers(headers, path):
  mimetype = mimetypes.guess_type(path)[0]
  if mimetype:
    headers['Content-Type'] = mimetype


def validate_name(name):
  # TODO: better validation.
  if ('//' in name
      or '..' in name
      or ' ' in name):
    raise errors.BadNameError(
        'Name must be lowercase and only contain letters, numbers, '
        'backslashes, and dashes. Found: "{}"'.format(name))


class memoize(object):

  def __init__(self, func):
    self.func = func
    self.cache = {}

  def __call__(self, *args):
    try:
      return self.cache[args]
    except KeyError:
      value = self.func(*args)
      self.cache[args] = value
      return value
    except TypeError:
      return self.func(*args)

  def __repr__(self):
    return self.func.__doc__

  def __get__(self, obj, objtype):
    fn = functools.partial(self.__call__, obj)
    fn.reset = self._reset
    return fn

  def _reset(self):
    self.cache = {}


def every_two(l):
  return zip(l[::2], l[1::2])


def parse_markdown(content, path=None, locale=None, default_locale=None):
  # TODO: better parsing + only accept Locale objects.
  locale = str(locale) if locale is not None else locale
  default_locale = str(default_locale) if default_locale is not None else default_locale
  locales_to_contents = {}

  parts = re.split('(?:^|[\n])---', content, re.DOTALL)
  if len(parts) <= 1:
    return None, content

  parts = parts[1:]   # Strip off empty group.
  for fields, content in every_two(parts):
    fields = yaml.load(fields)
    doc_locale = fields.get('$locale', default_locale)
    locales_to_contents[doc_locale] = (fields, content)

  # TODO(jeremydw): Allow user to control cascading behavior, but for now,
  # combine all fields between localized document and default document. The
  # localized fields take precedence.
  if default_locale in locales_to_contents:
    fields, content = locales_to_contents[default_locale]
  else:
    fields, content = (None, None)
  if locale in locales_to_contents:
    localized_fields, localized_content = locales_to_contents[locale]
    if not fields:
      fields = {}
    fields.update(localized_fields)
    content = localized_content
  return fields, (content.strip() if content else None)


def parse_yaml(content, path=None):
  try:
    content = content.strip()
    parts = re.split('---\n', content)
    if len(parts) == 1:
      return yaml.load(content), None
    parts.pop(0)
    front_matter, body = parts
    parsed_yaml = yaml.load(front_matter)
    body = str(body)
    return parsed_yaml, body
  except Exception as e:
    if path:
      text = 'Problem parsing YAML file "{}": {}'.format(path, str(e))
    else:
      text = 'Problem parsing YAML file: {}'.format(str(e))
    logging.exception(e)
    raise errors.BadYamlError(text)


def dump_yaml(obj):
  return yaml.safe_dump(obj, allow_unicode=True, width=800, default_flow_style=False)


_slug_re = re.compile(r'[\t !"#$%&\'()*\-/<=>?@\[\\\]^_`{|},.]+')
import translitcodec


def slugify(text, delim=u'-'):
  result = []
  for word in _slug_re.split(text.lower()):
    word = word.encode('translit/long')
    if word:
      result.append(word)
  return unicode(delim.join(result))


class JsonEncoder(json.JSONEncoder):

  def default(self, obj):
    if hasattr(obj, 'timetuple'):
      return time.mktime(obj.timetuple())
    raise TypeError(repr(obj) + ' is not JSON serializable.')


class SortedCollection(object):
    '''Sequence sorted by a key function.

    SortedCollection() is much easier to work with than using bisect() directly.
    It supports key functions like those use in sorted(), min(), and max().
    The result of the key function call is saved so that keys can be searched
    efficiently.

    Instead of returning an insertion-point which can be hard to interpret, the
    five find-methods return a specific item in the sequence. They can scan for
    exact matches, the last item less-than-or-equal to a key, or the first item
    greater-than-or-equal to a key.

    Once found, an item's ordinal position can be located with the index() method.
    New items can be added with the insert() and insert_right() methods.
    Old items can be deleted with the remove() method.

    The usual sequence methods are provided to support indexing, slicing,
    length lookup, clearing, copying, forward and reverse iteration, contains
    checking, item counts, item removal, and a nice looking repr.

    Finding and indexing are O(log n) operations while iteration and insertion
    are O(n).  The initial sort is O(n log n).

    The key function is stored in the 'key' attibute for easy introspection or
    so that you can assign a new key function (triggering an automatic re-sort).

    In short, the class was designed to handle all of the common use cases for
    bisect but with a simpler API and support for key functions.

    >>> from pprint import pprint
    >>> from operator import itemgetter

    >>> s = SortedCollection(key=itemgetter(2))
    >>> for record in [
    ...         ('roger', 'young', 30),
    ...         ('angela', 'jones', 28),
    ...         ('bill', 'smith', 22),
    ...         ('david', 'thomas', 32)]:
    ...     s.insert(record)

    >>> pprint(list(s))         # show records sorted by age
    [('bill', 'smith', 22),
     ('angela', 'jones', 28),
     ('roger', 'young', 30),
     ('david', 'thomas', 32)]

    >>> s.find_le(29)           # find oldest person aged 29 or younger
    ('angela', 'jones', 28)
    >>> s.find_lt(28)           # find oldest person under 28
    ('bill', 'smith', 22)
    >>> s.find_gt(28)           # find youngest person over 28
    ('roger', 'young', 30)

    >>> r = s.find_ge(32)       # find youngest person aged 32 or older
    >>> s.index(r)              # get the index of their record
    3
    >>> s[3]                    # fetch the record at that index
    ('david', 'thomas', 32)

    >>> s.key = itemgetter(0)   # now sort by first name
    >>> pprint(list(s))
    [('angela', 'jones', 28),
     ('bill', 'smith', 22),
     ('david', 'thomas', 32),
     ('roger', 'young', 30)]

    '''

    def __init__(self, iterable=(), key=None):
        self._given_key = key
        key = (lambda x: x) if key is None else key
        decorated = sorted((key(item), item) for item in iterable)
        self._keys = [k for k, item in decorated]
        self._items = [item for k, item in decorated]
        self._key = key

    def _getkey(self):
        return self._key

    def _setkey(self, key):
        if key is not self._key:
            self.__init__(self._items, key=key)

    def _delkey(self):
        self._setkey(None)

    key = property(_getkey, _setkey, _delkey, 'key function')

    def clear(self):
        self.__init__([], self._key)

    def copy(self):
        return self.__class__(self, self._key)

    def __len__(self):
        return len(self._items)

    def __getitem__(self, i):
        return self._items[i]

    def __iter__(self):
        return iter(self._items)

    def __reversed__(self):
        return reversed(self._items)

    def __repr__(self):
        return '%s(%r, key=%s)' % (
            self.__class__.__name__,
            self._items,
            getattr(self._given_key, '__name__', repr(self._given_key))
        )

    def __reduce__(self):
        return self.__class__, (self._items, self._given_key)

    def __contains__(self, item):
        k = self._key(item)
        i = bisect_left(self._keys, k)
        j = bisect_right(self._keys, k)
        return item in self._items[i:j]

    def index(self, item):
        'Find the position of an item.  Raise ValueError if not found.'
        k = self._key(item)
        i = bisect_left(self._keys, k)
        j = bisect_right(self._keys, k)
        return self._items[i:j].index(item) + i

    def count(self, item):
        'Return number of occurrences of item'
        k = self._key(item)
        i = bisect_left(self._keys, k)
        j = bisect_right(self._keys, k)
        return self._items[i:j].count(item)

    def insert(self, item):
        'Insert a new item.  If equal keys are found, add to the left'
        k = self._key(item)
        i = bisect_left(self._keys, k)
        self._keys.insert(i, k)
        self._items.insert(i, item)

    def insert_right(self, item):
        'Insert a new item.  If equal keys are found, add to the right'
        k = self._key(item)
        i = bisect_right(self._keys, k)
        self._keys.insert(i, k)
        self._items.insert(i, item)

    def remove(self, item):
        'Remove first occurence of item.  Raise ValueError if not found'
        i = self.index(item)
        del self._keys[i]
        del self._items[i]

    def find(self, k):
        'Return first item with a key == k.  Raise ValueError if not found.'
        i = bisect_left(self._keys, k)
        if i != len(self) and self._keys[i] == k:
            return self._items[i]
        raise ValueError('No item found with key equal to: %r' % (k,))

    def find_le(self, k):
        'Return last item with a key <= k.  Raise ValueError if not found.'
        i = bisect_right(self._keys, k)
        if i:
            return self._items[i-1]
        raise ValueError('No item found with key at or below: %r' % (k,))

    def find_lt(self, k):
        'Return last item with a key < k.  Raise ValueError if not found.'
        i = bisect_left(self._keys, k)
        if i:
            return self._items[i-1]
        raise ValueError('No item found with key below: %r' % (k,))

    def find_ge(self, k):
        'Return first item with a key >= equal to k.  Raise ValueError if not found'
        i = bisect_left(self._keys, k)
        if i != len(self):
            return self._items[i]
        raise ValueError('No item found with key at or above: %r' % (k,))

    def find_gt(self, k):
        'Return first item with a key > k.  Raise ValueError if not found'
        i = bisect_right(self._keys, k)
        if i != len(self):
            return self._items[i]
        raise ValueError('No item found with key above: %r' % (k,))<|MERGE_RESOLUTION|>--- conflicted
+++ resolved
@@ -1,10 +1,7 @@
 from bisect import bisect_left, bisect_right
 from grow.pods import errors
-<<<<<<< HEAD
 import git
-=======
 import functools
->>>>>>> 69da3871
 import json
 import logging
 import mimetypes
