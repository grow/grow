from grow.common import config
from grow.common import utils
from xtermcolor import colorize
import json
import logging
import os
import semantic_version
import subprocess
import sys
import urllib

RELEASES_API = 'https://api.github.com/repos/grow/pygrow/releases'
INSTALLER_COMMAND = ('/usr/bin/python -c "$(curl -fsSL '
                     'https://raw.github.com/grow/pygrow/master/install.py)"')


class Error(Exception):
    pass


class LatestVersionCheckError(Error):
    pass


def get_this_version():
    return config.VERSION


def get_latest_version():
    try:
        releases = json.loads(urllib.urlopen(RELEASES_API).read())
        return releases[0]['tag_name']
    except Exception as e:
        text = 'Cannot check for updates to the SDK while offline.'
        logging.error(colorize(text, ansi=198))
        raise LatestVersionCheckError(str(e))


def check_sdk_version(pod):
<<<<<<< HEAD
  sdk_version = get_this_version()
  requires_version = pod.grow_version
  if requires_version is None:
    return
  if (semantic_version.Version(sdk_version)
      not in semantic_version.Spec(requires_version)):
    text = 'WARNING! Pod requires Grow SDK version: {}'.format(requires_version)
    raise LatestVersionCheckError(colorize(text, ansi=197))
=======
    sdk_version = get_this_version()
    requires_version = pod.grow_version
    if requires_version is None:
        return
    if (semantic_version.Version(sdk_version)
        not in semantic_version.Spec(requires_version)):
        text = 'WARNING! Pod requires Grow SDK version: {}'.format(requires_version)
        text = colorize(text, ansi=197)
        pod.logger.info(text)
>>>>>>> 76d6a7d0


def check_for_sdk_updates(auto_update_prompt=False):
    try:
        theirs = get_latest_version()
        yours = config.VERSION
    except LatestVersionCheckError:
        return
    if theirs <= yours:
        return
    url = 'https://github.com/grow/pygrow/releases/tag/{}'.format(theirs)
    print ''
    print '  Please update to the newest version of the Grow SDK.'
    print '  See release notes: {}'.format(url)
    print '  Your version: {}, latest version: {}'.format(
        colorize(yours, ansi=226), colorize(theirs, ansi=82))
    if utils.is_packaged_app() and auto_update_prompt:
        # If the installation was successful, restart the process.
        try:
            if (raw_input('Auto update now? [y/N]: ').lower() == 'y'
                and subprocess.call(INSTALLER_COMMAND, shell=True) == 0):
                logging.info('Restarting...')
                os.execl(sys.argv[0], *sys.argv)
        except Exception as e:
            text = (
                'In-place update failed. Update manually or use:\n'
                '  curl https://install.growsdk.org | bash')
            logging.error(text)
            sys.exit(-1)
    else:
        print '  Update using: ' + colorize('pip install --upgrade grow', ansi=200)
    print ''<|MERGE_RESOLUTION|>--- conflicted
+++ resolved
@@ -37,16 +37,6 @@
 
 
 def check_sdk_version(pod):
-<<<<<<< HEAD
-  sdk_version = get_this_version()
-  requires_version = pod.grow_version
-  if requires_version is None:
-    return
-  if (semantic_version.Version(sdk_version)
-      not in semantic_version.Spec(requires_version)):
-    text = 'WARNING! Pod requires Grow SDK version: {}'.format(requires_version)
-    raise LatestVersionCheckError(colorize(text, ansi=197))
-=======
     sdk_version = get_this_version()
     requires_version = pod.grow_version
     if requires_version is None:
@@ -54,9 +44,7 @@
     if (semantic_version.Version(sdk_version)
         not in semantic_version.Spec(requires_version)):
         text = 'WARNING! Pod requires Grow SDK version: {}'.format(requires_version)
-        text = colorize(text, ansi=197)
-        pod.logger.info(text)
->>>>>>> 76d6a7d0
+        raise LatestVersionCheckError(colorize(text, ansi=197))
 
 
 def check_for_sdk_updates(auto_update_prompt=False):
