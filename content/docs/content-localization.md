--- conflicted
+++ resolved
@@ -11,7 +11,6 @@
 
 ## Markdown body localization
 
-<<<<<<< HEAD
 [sourcecode:yaml]
 # Blueprint /content/pages/_blueprint.yaml
 
@@ -46,38 +45,6 @@
 ​---
 Bienvenue!
 [/sourcecode]
-=======
-    # Blueprint /content/pages/_blueprint.yaml...
-
-    path: /{slug}/
-    view: /views/pages.html
-
-    # Overrides localization config from podspec.yaml.
-    localization:
-      path: /{locale}/{slug}/
-      default_locale: en
-      locales:
-      - en
-      - de
-      - fr
-      - it
-
-    # Document /content/pages/welcome.md...
-
-    ---
-    $title@: Hello, Grow localization!
-    ---
-    Welcome!
-    ---
-    $locale: de
-    $slug: willkommen
-    ---
-    Willkommen!
-    ---
-    $locale: fr
-    ---
-    Bienvenue!
->>>>>>> 44a7da52
 
 This example builds the following pages:
 
