---
$title: Templates
$category: Reference
$order: 2
---

# Templates

[TOC]

Grow templates are stored in a pod's */views/* directory. Templates are processed using the [Jinja2](http://jinja.pocoo.org/docs/) template language. Grow extends Jinja2 with a few variables and functions that make building content-rich web sites more convenient.

Variables have no prefix and are part of the global template scope. Functions are prefixed into the `g` namespace, for example: `g.<function name>`.

## Variables

There are several built-in global variables available to templates. Because these variables are not namespaced, take caution not to overwrite their values.

### doc

The current content document associated with the current page that's being rendered. See the [full documentation for the document API]([url('/content/docs/documents.md')]).

[sourcecode:html+jinja]
{{doc.category}}      # Document's category
{{doc.title}}         # Document's canonical title.
{{doc.titles('nav')}} # Document's "nav" title.
{{doc.html|safe}}     # Document's rendered Markdown body.
{{doc.foo}}           # Value of the "foo" custom field from the YAML front matter.
[/sourcecode]

### env

The rendering environment that exists when the page is being built or served.

    {{env.host}}
    {{env.name}}
    {{env.port}}
    {{env.scheme}}

### podspec

Refers to the [`podspec.yaml` configuration file]([url('/content/docs/podspec.md')]) and allows you to access pod-wide settings in templates.

[sourcecode:html+jinja]
{{podspec.title}}         # Pod's title.
{{podspec.project_id}}    # Pod's project ID.
[/sourcecode]

## Functions

All built-in functions are prefixed with the `g` namespace.

### g.breadcrumb

`g.breadcrumb(<doc>)`

<div class="badge badge-not-implemented">Not implemented</div>

Returns a list of ancestor documents, in order from oldest to youngest, to produce a breadcrumb for the given document.

[sourcecode:html+jinja]
<!-- Produces a breadcrumb for the current page. -->
<ul>
  {% for item in g.breadcrumb(doc) %}
    <li><a href="{{item.url.path}}">{{item.title('breadcrumb')}}</a>
  {% endfor %}
</ul>
[/sourcecode]

### g.categories

`g.categories(<collection>)`

Lists content documents within a collection and groups them by their *$category*. Useful for generating navigation and categorized lists of documents.

[sourcecode:html+jinja]
{% for category, docs in g.docs('pages') %}
  <h3>{{category}}</h3>
  <ul>
    {% for doc in docs %}
      <li>{{doc.title()}}
    {% endfor %}
  </ul>
{% endfor %}
[/sourcecode]

### g.date

`g.date(<DateTime|string>, from=<string>, to=<string>)`

Multipurpose date and time utility function. Capable of both formatting a DateTime as a string and/or parsing a string into a DateTime. Uses [Python date formatting directives](https://docs.python.org/2/library/datetime.html#strftime-and-strptime-behavior).

    # Returns a DateTime given a string and a format.
    {{g.date('12/31/2000', from='%m/%d/%Y')}}

    # Returns a formatted string given a DateTime.
    {{g.date(date, to='%m')}}

    # Returns a formatted string, given both a string and a format.
    {{g.date('12/31/2000', from='%m/%d/%Y', to='%m')}}

### g.doc

`g.doc(<document path>, locale=<locale>)`

Gets a single content document, given its pod path.

[sourcecode:html+jinja]
{% set foo = g.doc('/content/pages/index.html') %}
{{foo}}

<<<<<<< HEAD
# Returns the fr version of a document.
{{g.doc('/content/pages/index.html', locale='fr'}}
[/sourcecode]
=======
    # Returns the fr version of a document.
    {{g.doc('/content/pages/index.md', locale='fr'}}
>>>>>>> 44a7da52

### g.docs

`g.docs(<collection>, order_by=<field name>, locale=<locale>)`

Searches content documents within a collection.

[sourcecode:html+jinja]
<ul>
  {% for doc in g.docs('pages') %}
    <li>{{doc.title}}
  {% endfor %}
</ul>
[/sourcecode]

### g.nav

<div class="badge badge-not-implemented">Not implemented</div>

Returns an object which can be used to create navigation.

### g.static

`g.static(<file path>)`

Returns the URL object for a static file from the pod's static directory. `<file path>` is the full pod path of the static file. Access the `path` property of the URL object to retrieve an absolute link to the static file.

It is a best practice to refer to static files using the `g.static` tag rather than referring to their URLs directly. This allows Grow to automatically implement efficient cache headers and cache-busting techniques for incremental static file deployments.

[sourcecode:html+jinja]
<img src="{{g.static('/static/example.png').path}}">
[/sourcecode]

### g.url

`g.url(<document path>)`

Returns the URL object for a document, given a document's pod path. Access the `path` property of the URL object to retrieve an absolute link to the document.

[sourcecode:html+jinja]
<a href="{{g.url('/content/pages/index.html').path}}">Home</a>
[/sourcecode]<|MERGE_RESOLUTION|>--- conflicted
+++ resolved
@@ -109,14 +109,9 @@
 {% set foo = g.doc('/content/pages/index.html') %}
 {{foo}}
 
-<<<<<<< HEAD
 # Returns the fr version of a document.
 {{g.doc('/content/pages/index.html', locale='fr'}}
 [/sourcecode]
-=======
-    # Returns the fr version of a document.
-    {{g.doc('/content/pages/index.md', locale='fr'}}
->>>>>>> 44a7da52
 
 ### g.docs
 
