#! /usr/bin/env python
"""
The Grow SDK: a declarative, file-based CMS for building high-quality web sites.
See documentation at: http://growsdk.org.

Usage: grow [--version] [--help] <command> [<args>...]

The most commonly used grow commands are:
  build              Generates static files and dumps them to a local
                     destination.
  deploy             Deploys a pod to a destination.
  extract            Extracts a pod's translations into messages files.
  init               Initializes a pod using a theme, ready for development.
  machine_translate  Translates a message catalog using machine translation.
  routes             Lists routes defined by a pod.
  run                Starts a pod server for a single pod.
  test               Validates a pod and runs its tests.

See 'grow <command> --help' for more information on a specific command.
"""

import logging
logging.basicConfig(level=logging.INFO, format='%(message)s')

import os
import sys
sys.path.extend([os.path.join(os.path.dirname(os.path.realpath(__file__)), '..')])

# Fixes werkzeug and PyInstaller.
import werkzeug

# Fixes simplejson and PyInstaller.
import json
sys.modules['simplejson'] = json

<<<<<<< HEAD
=======
# Fixes sys.getfilesystemencoding() and PyInstaller.
from watchdog.utils import unicode_paths
unicode_paths.fs_encoding = unicode_paths.fs_fallback_encoding

from google_apputils import appcommands
from grow import commands
>>>>>>> 69da3871
from grow.common import sdk_utils
from subprocess import call
from docopt import docopt
import multiprocessing


if __name__ == '__main__':
  multiprocessing.freeze_support()

  args = docopt(__doc__, version='grow version {}'.format(sdk_utils.get_this_version()), options_first=True)
  argv = [args['<command>']] + args['<args>']

  if args['<command>'] in 'build deploy extract init machine_translate routes run test'.split():
    # Keep it DRY.
    python_file = '../grow/commands/grow_{}.py'.format(args['<command>'])
    python_file = os.path.abspath(os.path.join(os.path.dirname(os.path.realpath(__file__)), python_file))
    try:
      exit(call([sys.executable, python_file] + argv))
    except KeyboardInterrupt:
      pass
  elif args['<command>'] == 'help':
    python_file = os.path.abspath(os.path.realpath(__file__))
    exit(call([sys.executable, python_file, '--help']))
  else:
    exit("%r is not a grow command. See 'grow --help'." % args['<command>'])<|MERGE_RESOLUTION|>--- conflicted
+++ resolved
@@ -33,15 +33,10 @@
 import json
 sys.modules['simplejson'] = json
 
-<<<<<<< HEAD
-=======
 # Fixes sys.getfilesystemencoding() and PyInstaller.
 from watchdog.utils import unicode_paths
 unicode_paths.fs_encoding = unicode_paths.fs_fallback_encoding
 
-from google_apputils import appcommands
-from grow import commands
->>>>>>> 69da3871
 from grow.common import sdk_utils
 from subprocess import call
 from docopt import docopt
