--- conflicted
+++ resolved
@@ -1,8 +1,5 @@
-<<<<<<< HEAD
-=======
 # Focal missing package for gcloud.
 # FROM ubuntu:focal
->>>>>>> 3b0ec7bd
 FROM ubuntu:bionic
 MAINTAINER Grow SDK Authors <hello@grow.io>
 
