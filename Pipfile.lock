--- conflicted
+++ resolved
@@ -127,13 +127,8 @@
                 "sha256:e1ff2748c84d97b065cc95429814cdba39bcbd77c9c85c89344b317dc0d9cbff",
                 "sha256:ed851c75d1e0e043cbf5ca9a8e1b13c4c90f3fbd863dacb01c0808e2b5204201"
             ],
-<<<<<<< HEAD
-            "markers": "platform_python_implementation != 'PyPy'",
-            "version": "==1.12.2"
-=======
             "markers": "python_version >= '2.7' and python_version != '3.0.*' and python_version != '3.1.*' and python_version != '3.2.*' and python_version != '3.3.*'",
             "version": "==1.12.3"
->>>>>>> e8894d26
         },
         "chardet": {
             "hashes": [
@@ -203,7 +198,6 @@
                 "sha256:9ec02aa7d674acb8618afb127e27fde7fc68994c0437ad759fa094a574adb265",
                 "sha256:ec0a6cb848cc212002b9828c3e34c675e0c9ff6741dc445cab6fdd4e1085d1f1"
             ],
-            "markers": "python_version < '3' and python_version >= '2.6'",
             "version": "==3.2.0"
         },
         "gcs-oauth2-boto-plugin-grow": {
@@ -278,6 +272,7 @@
                 "sha256:64b28eec5e78e7510698f6d4da08800a5c575caa4a286c93d651c5d3ff7b6794",
                 "sha256:b146c751ea45cad6188dd6cf2d9b757f6f4f8d6ffb96a023e6f2e26eea02a72c"
             ],
+            "markers": "python_version < '3'",
             "version": "==1.0.22"
         },
         "jinja2": {
@@ -521,7 +516,6 @@
                 "sha256:b5725a0bd4ba422ab0e66e89e030c806576753ea3ee08554382c14e685d117b5"
             ],
             "index": "pypi",
-            "markers": "python_version >= '2.7' and python_version != '3.0.*' and python_version != '3.1.*' and python_version != '3.2.*' and python_version != '3.3.*'",
             "version": "==1.23"
         },
         "watchdog": {
@@ -708,7 +702,6 @@
                 "sha256:9ec02aa7d674acb8618afb127e27fde7fc68994c0437ad759fa094a574adb265",
                 "sha256:ec0a6cb848cc212002b9828c3e34c675e0c9ff6741dc445cab6fdd4e1085d1f1"
             ],
-            "markers": "python_version < '3' and python_version >= '2.6'",
             "version": "==3.2.0"
         },
         "gaenv": {
@@ -727,45 +720,35 @@
         },
         "isort": {
             "hashes": [
-                "sha256:01cb7e1ca5e6c5b3f235f0385057f70558b70d2f00320208825fa62887292f43",
-                "sha256:268067462aed7eb2a1e237fcb287852f22077de3fb07964e87e00f829eea2d1a"
+                "sha256:c40744b6bc5162bbb39c1257fe298b7a393861d50978b565f3ccd9cb9de0182a",
+                "sha256:f57abacd059dc3bd666258d1efb0377510a89777fda3e3274e3c01f7c03ae22d"
             ],
             "markers": "python_version < '3' and python_version >= '2.6'",
-            "version": "==4.3.17"
+            "version": "==4.3.20"
         },
         "lazy-object-proxy": {
             "hashes": [
-                "sha256:0ce34342b419bd8f018e6666bfef729aec3edf62345a53b537a4dcc115746a33",
-                "sha256:1b668120716eb7ee21d8a38815e5eb3bb8211117d9a90b0f8e21722c0758cc39",
-                "sha256:209615b0fe4624d79e50220ce3310ca1a9445fd8e6d3572a896e7f9146bbf019",
-                "sha256:27bf62cb2b1a2068d443ff7097ee33393f8483b570b475db8ebf7e1cba64f088",
-                "sha256:27ea6fd1c02dcc78172a82fc37fcc0992a94e4cecf53cb6d73f11749825bd98b",
-                "sha256:2c1b21b44ac9beb0fc848d3993924147ba45c4ebc24be19825e57aabbe74a99e",
-                "sha256:2df72ab12046a3496a92476020a1a0abf78b2a7db9ff4dc2036b8dd980203ae6",
-                "sha256:320ffd3de9699d3892048baee45ebfbbf9388a7d65d832d7e580243ade426d2b",
-                "sha256:50e3b9a464d5d08cc5227413db0d1c4707b6172e4d4d915c1c70e4de0bbff1f5",
-                "sha256:5276db7ff62bb7b52f77f1f51ed58850e315154249aceb42e7f4c611f0f847ff",
-                "sha256:61a6cf00dcb1a7f0c773ed4acc509cb636af2d6337a08f362413c76b2b47a8dd",
-                "sha256:6ae6c4cb59f199d8827c5a07546b2ab7e85d262acaccaacd49b62f53f7c456f7",
-                "sha256:7661d401d60d8bf15bb5da39e4dd72f5d764c5aff5a86ef52a042506e3e970ff",
-                "sha256:7bd527f36a605c914efca5d3d014170b2cb184723e423d26b1fb2fd9108e264d",
-                "sha256:7cb54db3535c8686ea12e9535eb087d32421184eacc6939ef15ef50f83a5e7e2",
-                "sha256:7f3a2d740291f7f2c111d86a1c4851b70fb000a6c8883a59660d95ad57b9df35",
-                "sha256:81304b7d8e9c824d058087dcb89144842c8e0dea6d281c031f59f0acf66963d4",
-                "sha256:933947e8b4fbe617a51528b09851685138b49d511af0b6c0da2539115d6d4514",
-                "sha256:94223d7f060301b3a8c09c9b3bc3294b56b2188e7d8179c762a1cda72c979252",
-                "sha256:ab3ca49afcb47058393b0122428358d2fbe0408cf99f1b58b295cfeb4ed39109",
-                "sha256:bd6292f565ca46dee4e737ebcc20742e3b5be2b01556dafe169f6c65d088875f",
-                "sha256:cb924aa3e4a3fb644d0c463cad5bc2572649a6a3f68a7f8e4fbe44aaa6d77e4c",
-                "sha256:d0fc7a286feac9077ec52a927fc9fe8fe2fabab95426722be4c953c9a8bede92",
-                "sha256:ddc34786490a6e4ec0a855d401034cbd1242ef186c20d79d2166d6a4bd449577",
-                "sha256:e34b155e36fa9da7e1b7c738ed7767fc9491a62ec6af70fe9da4a057759edc2d",
-                "sha256:e5b9e8f6bda48460b7b143c3821b21b452cb3a835e6bbd5dd33aa0c8d3f5137d",
-                "sha256:e81ebf6c5ee9684be8f2c87563880f93eedd56dd2b6146d8a725b50b7e5adb0f",
-                "sha256:eb91be369f945f10d3a49f5f9be8b3d0b93a4c2be8f8a5b83b0571b8123e0a7a",
-                "sha256:f460d1ceb0e4a5dcb2a652db0904224f367c9b3c1470d5a7683c0480e582468b"
-            ],
-            "version": "==1.3.1"
+                "sha256:159a745e61422217881c4de71f9eafd9d703b93af95618635849fe469a283661",
+                "sha256:23f63c0821cc96a23332e45dfaa83266feff8adc72b9bcaef86c202af765244f",
+                "sha256:3b11be575475db2e8a6e11215f5aa95b9ec14de658628776e10d96fa0b4dac13",
+                "sha256:3f447aff8bc61ca8b42b73304f6a44fa0d915487de144652816f950a3f1ab821",
+                "sha256:4ba73f6089cd9b9478bc0a4fa807b47dbdb8fad1d8f31a0f0a5dbf26a4527a71",
+                "sha256:4f53eadd9932055eac465bd3ca1bd610e4d7141e1278012bd1f28646aebc1d0e",
+                "sha256:64483bd7154580158ea90de5b8e5e6fc29a16a9b4db24f10193f0c1ae3f9d1ea",
+                "sha256:6f72d42b0d04bfee2397aa1862262654b56922c20a9bb66bb76b6f0e5e4f9229",
+                "sha256:7c7f1ec07b227bdc561299fa2328e85000f90179a2f44ea30579d38e037cb3d4",
+                "sha256:7c8b1ba1e15c10b13cad4171cfa77f5bb5ec2580abc5a353907780805ebe158e",
+                "sha256:8559b94b823f85342e10d3d9ca4ba5478168e1ac5658a8a2f18c991ba9c52c20",
+                "sha256:a262c7dfb046f00e12a2bdd1bafaed2408114a89ac414b0af8755c696eb3fc16",
+                "sha256:acce4e3267610c4fdb6632b3886fe3f2f7dd641158a843cf6b6a68e4ce81477b",
+                "sha256:be089bb6b83fac7f29d357b2dc4cf2b8eb8d98fe9d9ff89f9ea6012970a853c7",
+                "sha256:bfab710d859c779f273cc48fb86af38d6e9210f38287df0069a63e40b45a2f5c",
+                "sha256:c10d29019927301d524a22ced72706380de7cfc50f767217485a912b4c8bd82a",
+                "sha256:dd6e2b598849b3d7aee2295ac765a578879830fb8966f70be8cd472e6069932e",
+                "sha256:e408f1eacc0a68fed0c08da45f31d0ebb38079f043328dce69ff133b95c29dc1"
+            ],
+            "markers": "python_version >= '2.7' and python_version != '3.0.*' and python_version != '3.1.*' and python_version != '3.2.*' and python_version != '3.3.*'",
+            "version": "==1.4.1"
         },
         "macholib": {
             "hashes": [
@@ -807,10 +790,10 @@
         },
         "pbr": {
             "hashes": [
-                "sha256:8257baf496c8522437e8a6cfe0f15e00aedc6c0e0e7c9d55eeeeab31e0853843",
-                "sha256:8c361cc353d988e4f5b998555c88098b9d5964c2e11acf7b0d21925a66bb5824"
-            ],
-            "version": "==5.1.3"
+                "sha256:6901995b9b686cb90cceba67a0f6d4d14ae003cd59bc12beb61549bdfbe3bc89",
+                "sha256:d950c64aeea5456bbd147468382a5bb77fe692c13c9f00f0219814ce5b642755"
+            ],
+            "version": "==5.2.0"
         },
         "pefile": {
             "hashes": [
@@ -861,7 +844,7 @@
                 "sha256:380606e1d10dc85c3bd47bf5a6095f815ec007be7a8b69c878507068df059e6f",
                 "sha256:968089d4584ad4ad7c171454f0a5c6dac23971e9472521ea3b6d49d610aa6fc0"
             ],
-            "markers": "python_version != '3.2.*' and python_version != '3.3.*' and python_version >= '2.7' and python_version != '3.0.*' and python_version != '3.1.*' and python_version < '4'",
+            "markers": "python_version >= '2.7' and python_version != '3.0.*' and python_version != '3.1.*' and python_version != '3.2.*' and python_version != '3.3.*'",
             "version": "==0.9.1"
         },
         "singledispatch": {
@@ -892,16 +875,15 @@
             "hashes": [
                 "sha256:ef74b83698ea014112040cf32b1a093c1ab3d91c4dd18ecc03ec178fd99c9f9f"
             ],
-            "markers": "python_version >= '2.7' and python_version != '3.0.*' and python_version != '3.1.*' and python_version != '3.2.*' and python_version != '3.3.*'",
             "version": "==0.1.11"
         },
         "tqdm": {
             "hashes": [
-                "sha256:d385c95361699e5cf7622485d9b9eae2d4864b21cd5a2374a9c381ffed701021",
-                "sha256:e22977e3ebe961f72362f6ddfb9197cc531c9737aaf5f607ef09740c849ecd05"
+                "sha256:0a860bf2683fdbb4812fe539a6c22ea3f1777843ea985cb8c3807db448a0f7ab",
+                "sha256:e288416eecd4df19d12407d0c913cbf77aa8009d7fddb18f632aded3bdbdda6b"
             ],
             "markers": "python_version != '3.0.*' and python_version != '3.1.*' and python_version >= '2.6'",
-            "version": "==4.31.1"
+            "version": "==4.32.1"
         },
         "twine": {
             "hashes": [
@@ -917,7 +899,6 @@
                 "sha256:b5725a0bd4ba422ab0e66e89e030c806576753ea3ee08554382c14e685d117b5"
             ],
             "index": "pypi",
-            "markers": "python_version >= '2.7' and python_version != '3.0.*' and python_version != '3.1.*' and python_version != '3.2.*' and python_version != '3.3.*'",
             "version": "==1.23"
         },
         "webapp2": {
